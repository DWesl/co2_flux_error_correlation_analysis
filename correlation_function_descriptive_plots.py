#!/usr/bin/env python
# ~*~ coding: utf8 ~*~
"""Make plots to explain the correlation functions.

They will need to have only four or six days per year to be
understandable.
"""
import textwrap

import matplotlib.pyplot as plt
import numexpr as ne
import numpy as np
import seaborn as sns

import correlation_function_fits

############################################################
# Set up constants for plots

# For deomonstration purposes only
DAYS_PER_YEAR = 365.2425
DAYS_PER_WEEK = 7
DAYS_PER_DAY = 1
EPS = 1e-13

GLOBAL_DICT = correlation_function_fits.GLOBAL_DICT.copy()
GLOBAL_DICT.update(
    {
        "DAYS_PER_DAY": DAYS_PER_DAY,
        "PI_OVER_DAY": np.pi / DAYS_PER_DAY,
        "TWO_PI_OVER_DAY": 2 * np.pi / DAYS_PER_DAY,
        "FOUR_PI_OVER_DAY": 4 * np.pi / DAYS_PER_DAY,
        "DAYS_PER_YEAR": DAYS_PER_YEAR,
        "PI_OVER_YEAR": np.pi / DAYS_PER_YEAR,
        "TWO_PI_OVER_YEAR": 2 * np.pi / DAYS_PER_YEAR,
        "FOUR_PI_OVER_YEAR": 4 * np.pi / DAYS_PER_YEAR,
    }
)

TIMES_YEAR = np.linspace(0, DAYS_PER_YEAR, 365 * 12 + 1)
TIMES_WEEK = np.linspace(0, DAYS_PER_WEEK, 601)
AX_HEIGHT = 5.5
AX_WIDTH = 6

LOCAL_DICT = {"tdata": TIMES_WEEK}
for part in ("daily", "dm", "ann"):
    LOCAL_DICT.update(
        {
            "{part:s}_coef".format(part=part): 1,
            "{part:s}_coef1".format(part=part): 0.5,
            "{part:s}_coef2".format(part=part): 0.25,
            "{part:s}_width".format(part=part): 0.4,
            # I'm ignoring this for now
            "{part:s}_timescale".format(part=part): 100,
        }
    )

############################################################
# Set plotting defaults
sns.set_context("paper")
sns.set(style="ticks")
sns.set_palette("colorblind")

############################################################
# create plots

# Describe axes I'm using
fig, ax = plt.subplots(1, 1, figsize=(AX_WIDTH, AX_HEIGHT))
ax.set_xlabel("Lag Time (days)")
ax.set_xticks(np.arange(0, DAYS_PER_YEAR + EPS, 1))
ax.set_title("One year")

ax.set_xlim(0, DAYS_PER_YEAR)
ax.set_ylim(-1, 1)
ax.set_xticks(np.arange(0, DAYS_PER_YEAR + EPS, 3))
ax.set_xticks(np.arange(0, DAYS_PER_YEAR + EPS, 1), minor=True)

fig.tight_layout()
fig.savefig("demonstration-setup.pdf")
plt.close(fig)


# Show what the functions look like
PART_FORMS = sorted(
    correlation_function_fits.PartForm,
    key=lambda part_form: len(
        part_form.get_parameters(correlation_function_fits.CorrelationPart.DAILY)
    ),
)

fig, axes = plt.subplots(
    len(correlation_function_fits.PartForm),
    len(correlation_function_fits.CorrelationPart),
    figsize=(AX_WIDTH, AX_HEIGHT),
<<<<<<< HEAD
    sharex=True,
    sharey=True,
)

for axes_row, part_form in zip(axes, PART_FORMS):
    for ax, func_part in zip(axes_row, correlation_function_fits.CorrelationPart):
=======
    sharex="col", sharey=True,
)

for axes_row, part_form in zip(
        axes,
        PART_FORMS
):
    for ax, func_part in zip(
            axes_row, correlation_function_fits.CorrelationPart
    ):
        if func_part == correlation_function_fits.CorrelationPart.DAILY:
            LOCAL_DICT["tdata"] = TIMES_WEEK
            xdata = TIMES_WEEK
        else:
            LOCAL_DICT["tdata"] = TIMES_YEAR
            xdata = TIMES_YEAR / DAYS_PER_YEAR * 12
>>>>>>> 483ead0d
        if func_part.is_modulation():
            expression = part_form.get_expression(func_part)
            expression += " * cos(TWO_PI_OVER_DAY * tdata)"
        else:
            expression = part_form.get_expression(func_part)
        ax.plot(
            *np.broadcast_arrays(
                xdata,
                ne.evaluate(
                    expression,
                    global_dict=GLOBAL_DICT,
                    local_dict=LOCAL_DICT,
                ),
            )
        )
        ax.set_ylim(-1, 1)
        ax.set_xlim(0, xdata[-1])
        ax.set_xticks(np.arange(0, xdata[-1] + EPS, 3))
        ax.set_xticks(np.arange(0, xdata[-1] + EPS, 1), minor=True)
        ax.text(
<<<<<<< HEAD
            3,
            -0.8,
=======
            xdata[len(xdata) // 2], -0.8,
>>>>>>> 483ead0d
            "{:s}$_{{{:s}}}$".format(
                (
                    func_part.name[0]
                    if not func_part.is_modulation()
                    else func_part.name
                ).lower(),
                part_form.name.lower(),
            ),
            horizontalalignment="center",
            verticalalignment="bottom",
            bbox={"facecolor": "white"},
        )

for ax, part_form in zip(axes[:, 0], PART_FORMS):
    ax.set_ylabel(textwrap.fill(part_form.value, 14))

for ax, func_part in zip(
    axes[0, :],
    (
        "Daily Cycle ($d_i$)",
        "Annual Modulation\nof Daily Cycle ($dm_i$)",
        "Annual Cycle ($a_i$)",
    ),
):
    ax.set_title(func_part)

axes[-1, 0].set_xlabel("Time Lag (days)")
for ax in axes[-1, 1:]:
    ax.set_xlabel("Time Lag (months)")

fig.tight_layout()
fig.savefig("demonstration-corr-fun-slots-and-forms.pdf")
fig.savefig("demonstration-corr-fun-slots-and-forms.png", dpi=300)
plt.close(fig)<|MERGE_RESOLUTION|>--- conflicted
+++ resolved
@@ -92,14 +92,6 @@
     len(correlation_function_fits.PartForm),
     len(correlation_function_fits.CorrelationPart),
     figsize=(AX_WIDTH, AX_HEIGHT),
-<<<<<<< HEAD
-    sharex=True,
-    sharey=True,
-)
-
-for axes_row, part_form in zip(axes, PART_FORMS):
-    for ax, func_part in zip(axes_row, correlation_function_fits.CorrelationPart):
-=======
     sharex="col", sharey=True,
 )
 
@@ -116,7 +108,6 @@
         else:
             LOCAL_DICT["tdata"] = TIMES_YEAR
             xdata = TIMES_YEAR / DAYS_PER_YEAR * 12
->>>>>>> 483ead0d
         if func_part.is_modulation():
             expression = part_form.get_expression(func_part)
             expression += " * cos(TWO_PI_OVER_DAY * tdata)"
@@ -137,12 +128,7 @@
         ax.set_xticks(np.arange(0, xdata[-1] + EPS, 3))
         ax.set_xticks(np.arange(0, xdata[-1] + EPS, 1), minor=True)
         ax.text(
-<<<<<<< HEAD
-            3,
-            -0.8,
-=======
             xdata[len(xdata) // 2], -0.8,
->>>>>>> 483ead0d
             "{:s}$_{{{:s}}}$".format(
                 (
                     func_part.name[0]
