# ~*~ coding: utf8 ~*~
"""Utilities for correlations."""
from __future__ import division, print_function

import numpy as np
import pandas as pd
from statsmodels.tsa.stattools import acf, acovf


def count_pairs(col):
    """Count the number of pairs for each lag.

    Parameters
    ----------
    col: pd.Series

    Returns
    -------
    n_pairs: np.ndarray

    References
    ----------
    Marcotte, Denis. 1996. "Fast Variogram Computation with FFT."
    Computers & Geosciences 22 (10): 1175-86.
    :doi:`10.1016/S0098-3004(96)00026-X`.
    """
    have_data = ~col.isnull()
    n_data = len(col)
    embedded = np.zeros(2 * n_data - 1)
    embedded[:n_data] = have_data
    spectrum = np.fft.fft(embedded)
    pair_count = np.round(np.fft.ifft(spectrum.conj() * spectrum, n_data).real).astype(
        int
    )
    return pair_count


def get_autocorrelation_stats(column):
    """Get ACF and pair counts for column.

    Parameters
    ----------
    column: pd.Series

    Returns
    -------
    pd.DataFrame
    """
    # There's probably a better way to drop leading and trailing
    # missing values.  I should look into that.
    column = column.dropna().resample(column.index.freq).mean()
    time_index = column.index
    n_lags = len(column.index)
    timedelta_index = pd.timedelta_range(start=0, freq=time_index.freq, periods=n_lags)
    result = pd.DataFrame(
        index=timedelta_index, columns=["acf", "acovf", "pair_counts"]
    )
    result.loc[:, "acovf"] = acovf(
<<<<<<< HEAD
        column,
        missing="conservative",
        unbiased=True,
        fft=True,
=======
        column, missing="conservative", adjusted=True, fft=True,
>>>>>>> 58f2f29c
    ).astype(np.float32)
    result.loc[:, "acf"] = acf(
        column, missing="conservative", nlags=n_lags, adjusted=True, fft=True
    ).astype(np.float32)
    result.loc[:, "pair_counts"] = count_pairs(column)
    return result<|MERGE_RESOLUTION|>--- conflicted
+++ resolved
@@ -56,14 +56,7 @@
         index=timedelta_index, columns=["acf", "acovf", "pair_counts"]
     )
     result.loc[:, "acovf"] = acovf(
-<<<<<<< HEAD
-        column,
-        missing="conservative",
-        unbiased=True,
-        fft=True,
-=======
         column, missing="conservative", adjusted=True, fft=True,
->>>>>>> 58f2f29c
     ).astype(np.float32)
     result.loc[:, "acf"] = acf(
         column, missing="conservative", nlags=n_lags, adjusted=True, fft=True
